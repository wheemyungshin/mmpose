--- conflicted
+++ resolved
@@ -283,11 +283,7 @@
                 if len(video_list_9view[7]) > frame_index:
                     img_9view[cut_h*2:cut_h*3, cut_w:cut_w*2, :img_9view.shape[2]] \
                      = video_list_9view[7][frame_index][:cut_h, :cut_w, :img_9view.shape[2]]
-<<<<<<< HEAD
-                if len(video_list_9view[8]) > 0:
-=======
                 if len(video_list_9view[8]) > frame_index:
->>>>>>> e7a7939a
                     img_9view[cut_h*2:cut_h*3, cut_w*2:cut_w*3, :img_9view.shape[2]] \
                      = video_list_9view[8][frame_index][:cut_h, :cut_w, :img_9view.shape[2]]
                 videoWriter.write(img_9view)
