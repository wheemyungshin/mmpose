# Copyright (c) OpenMMLab. All rights reserved.
import warnings
from collections.abc import Sequence

import mmcv
import numpy as np
import torch
from mmcv.parallel import DataContainer as DC
from mmcv.utils import build_from_cfg
from numpy import random
from torchvision.transforms import functional as F
from torchvision.utils import save_image

from ..builder import PIPELINES

try:
    import albumentations
except ImportError:
    albumentations = None


@PIPELINES.register_module()
class ToTensor:
    """Transform image to Tensor.

    Required key: 'img'. Modifies key: 'img'.

    Args:
        results (dict): contain all information about training.
    """

    def __init__(self, device='cpu'):
        self.device = device

    def _to_tensor(self, x):
        return torch.from_numpy(x.astype('float32')).permute(2, 0, 1).to(
            self.device).div_(255.0)

    def __call__(self, results):
        if isinstance(results['img'], (list, tuple)):
            results['img'] = [self._to_tensor(img) for img in results['img']]
        else:
            results['img'] = self._to_tensor(results['img'])

        return results


@PIPELINES.register_module()
class NormalizeTensor:
    """Normalize the Tensor image (CxHxW), with mean and std.

    Required key: 'img'. Modifies key: 'img'.

    Args:
        mean (list[float]): Mean values of 3 channels.
        std (list[float]): Std values of 3 channels.
    """

    def __init__(self, mean, std):
        self.mean = mean
        self.std = std

    def __call__(self, results):
        if isinstance(results['img'], (list, tuple)):
            results['img'] = [
                F.normalize(img, mean=self.mean, std=self.std, inplace=True)
                for img in results['img']
            ]
        else:
            results['img'] = F.normalize(
                results['img'], mean=self.mean, std=self.std, inplace=True)

        return results


@PIPELINES.register_module()
class Compose:
    """Compose a data pipeline with a sequence of transforms.

    Args:
        transforms (list[dict | callable]): Either config
          dicts of transforms or transform objects.
    """

    def __init__(self, transforms):
        assert isinstance(transforms, Sequence)
        self.transforms = []
        for transform in transforms:
            if isinstance(transform, dict):
                transform = build_from_cfg(transform, PIPELINES)
                self.transforms.append(transform)
            elif callable(transform):
                self.transforms.append(transform)
            else:
                raise TypeError('transform must be callable or a dict, but got'
                                f' {type(transform)}')

    def __call__(self, data):
        """Call function to apply transforms sequentially.

        Args:
            data (dict): A result dict contains the data to transform.

        Returns:
            dict: Transformed data.
        """
        for t in self.transforms:
            data = t(data)
            if data is None:
                return None
        return data

    def __repr__(self):
        """Compute the string representation."""
        format_string = self.__class__.__name__ + '('
        for t in self.transforms:
            format_string += f'\n    {t}'
        format_string += '\n)'
        return format_string


@PIPELINES.register_module()
class Collect:
    """Collect data from the loader relevant to the specific task.

    This keeps the items in `keys` as it is, and collect items in `meta_keys`
    into a meta item called `meta_name`.This is usually the last stage of the
    data loader pipeline.
    For example, when keys='imgs', meta_keys=('filename', 'label',
    'original_shape'), meta_name='img_metas', the results will be a dict with
    keys 'imgs' and 'img_metas', where 'img_metas' is a DataContainer of
    another dict with keys 'filename', 'label', 'original_shape'.

    Args:
        keys (Sequence[str|tuple]): Required keys to be collected. If a tuple
          (key, key_new) is given as an element, the item retrieved by key will
          be renamed as key_new in collected data.
        meta_name (str): The name of the key that contains meta information.
          This key is always populated. Default: "img_metas".
        meta_keys (Sequence[str|tuple]): Keys that are collected under
          meta_name. The contents of the `meta_name` dictionary depends
          on `meta_keys`.
    """

    def __init__(self, keys, meta_keys, meta_name='img_metas'):
        self.keys = keys
        self.meta_keys = meta_keys
        self.meta_name = meta_name

    def __call__(self, results):
        """Performs the Collect formatting.

        Args:
            results (dict): The resulting dict to be modified and passed
              to the next transform in pipeline.
        """
        if 'ann_info' in results:
            results.update(results['ann_info'])

        data = {}
        for key in self.keys:
            if isinstance(key, tuple):
                assert len(key) == 2
                key_src, key_tgt = key[:2]
            else:
                key_src = key_tgt = key
            data[key_tgt] = results[key_src]

        meta = {}
        if len(self.meta_keys) != 0:
            for key in self.meta_keys:
                if isinstance(key, tuple):
                    assert len(key) == 2
                    key_src, key_tgt = key[:2]
                else:
                    key_src = key_tgt = key
                meta[key_tgt] = results[key_src]
        if 'bbox_id' in results:
            meta['bbox_id'] = results['bbox_id']
        data[self.meta_name] = DC(meta, cpu_only=True)

        print(data)
<<<<<<< HEAD
        print(data['img'].shape)
        save_image(data['img'], "../vis_train_imgs/"+meta['image_file'][-12:])
=======
        print(data['target'].shape)
        save_image(data['img']*0.5+data['target']*0.5, "../vis_train_imgs/"+meta['image_file'][-12:])
>>>>>>> 77349025

        return data

    def __repr__(self):
        """Compute the string representation."""
        return (f'{self.__class__.__name__}('
                f'keys={self.keys}, meta_keys={self.meta_keys})')


@PIPELINES.register_module()
class Albumentation:
    """Albumentation augmentation (pixel-level transforms only). Adds custom
    pixel-level transformations from Albumentations library. Please visit
    `https://albumentations.readthedocs.io` to get more information.

    Note: we only support pixel-level transforms.
    Please visit `https://github.com/albumentations-team/`
    `albumentations#pixel-level-transforms`
    to get more information about pixel-level transforms.

    An example of ``transforms`` is as followed:

    .. code-block:: python

        [
            dict(
                type='RandomBrightnessContrast',
                brightness_limit=[0.1, 0.3],
                contrast_limit=[0.1, 0.3],
                p=0.2),
            dict(type='ChannelShuffle', p=0.1),
            dict(
                type='OneOf',
                transforms=[
                    dict(type='Blur', blur_limit=3, p=1.0),
                    dict(type='MedianBlur', blur_limit=3, p=1.0)
                ],
                p=0.1),
        ]

    Args:
        transforms (list[dict]): A list of Albumentation transformations
        keymap (dict): Contains {'input key':'albumentation-style key'},
            e.g., {'img': 'image'}.
    """

    def __init__(self, transforms, keymap=None):
        if albumentations is None:
            raise RuntimeError('albumentations is not installed')

        self.transforms = transforms
        self.filter_lost_elements = False

        self.aug = albumentations.Compose(
            [self.albu_builder(t) for t in self.transforms])

        if not keymap:
            self.keymap_to_albu = {
                'img': 'image',
            }
        else:
            self.keymap_to_albu = keymap
        self.keymap_back = {v: k for k, v in self.keymap_to_albu.items()}

    def albu_builder(self, cfg):
        """Import a module from albumentations.

        It resembles some of :func:`build_from_cfg` logic.

        Args:
            cfg (dict): Config dict. It should at least contain the key "type".

        Returns:
            obj: The constructed object.
        """

        assert isinstance(cfg, dict) and 'type' in cfg
        args = cfg.copy()

        obj_type = args.pop('type')
        if mmcv.is_str(obj_type):
            if albumentations is None:
                raise RuntimeError('albumentations is not installed')
            if not hasattr(albumentations.augmentations.transforms, obj_type):
                warnings.warn('{obj_type} is not pixel-level transformations. '
                              'Please use with caution.')
            obj_cls = getattr(albumentations, obj_type)
        else:
            raise TypeError(f'type must be a str, but got {type(obj_type)}')

        if 'transforms' in args:
            args['transforms'] = [
                self.albu_builder(transform)
                for transform in args['transforms']
            ]

        return obj_cls(**args)

    @staticmethod
    def mapper(d, keymap):
        """Dictionary mapper.

        Renames keys according to keymap provided.

        Args:
            d (dict): old dict
            keymap (dict): {'old_key':'new_key'}

        Returns:
            dict: new dict.
        """

        updated_dict = {keymap.get(k, k): v for k, v in d.items()}
        return updated_dict

    def __call__(self, results):
        # dict to albumentations format
        results = self.mapper(results, self.keymap_to_albu)

        results = self.aug(**results)
        # back to the original format
        results = self.mapper(results, self.keymap_back)

        return results

    def __repr__(self):
        repr_str = self.__class__.__name__ + f'(transforms={self.transforms})'
        return repr_str


@PIPELINES.register_module()
class PhotometricDistortion:
    """Apply photometric distortion to image sequentially, every transformation
    is applied with a probability of 0.5. The position of random contrast is in
    second or second to last.

    1. random brightness
    2. random contrast (mode 0)
    3. convert color from BGR to HSV
    4. random saturation
    5. random hue
    6. convert color from HSV to BGR
    7. random contrast (mode 1)
    8. randomly swap channels

    Args:
        brightness_delta (int): delta of brightness.
        contrast_range (tuple): range of contrast.
        saturation_range (tuple): range of saturation.
        hue_delta (int): delta of hue.
    """

    def __init__(self,
                 brightness_delta=32,
                 contrast_range=(0.5, 1.5),
                 saturation_range=(0.5, 1.5),
                 hue_delta=18):
        self.brightness_delta = brightness_delta
        self.contrast_lower, self.contrast_upper = contrast_range
        self.saturation_lower, self.saturation_upper = saturation_range
        self.hue_delta = hue_delta

    def convert(self, img, alpha=1, beta=0):
        """Multiple with alpha and add beta with clip."""
        img = img.astype(np.float32) * alpha + beta
        img = np.clip(img, 0, 255)
        return img.astype(np.uint8)

    def brightness(self, img):
        """Brightness distortion."""
        if random.randint(2):
            return self.convert(
                img,
                beta=random.uniform(-self.brightness_delta,
                                    self.brightness_delta))
        return img

    def contrast(self, img):
        """Contrast distortion."""
        if random.randint(2):
            return self.convert(
                img,
                alpha=random.uniform(self.contrast_lower, self.contrast_upper))
        return img

    def saturation(self, img):
        # Apply saturation distortion to hsv-formatted img
        img[:, :, 1] = self.convert(
            img[:, :, 1],
            alpha=random.uniform(self.saturation_lower, self.saturation_upper))
        return img

    def hue(self, img):
        # Apply hue distortion to hsv-formatted img
        img[:, :, 0] = (img[:, :, 0].astype(int) +
                        random.randint(-self.hue_delta, self.hue_delta)) % 180
        return img

    def swap_channels(self, img):
        # Apply channel swap
        if random.randint(2):
            img = img[..., random.permutation(3)]
        return img

    def __call__(self, results):
        """Call function to perform photometric distortion on images.

        Args:
            results (dict): Result dict from loading pipeline.

        Returns:
            dict: Result dict with images distorted.
        """

        img = results['img']
        # random brightness
        img = self.brightness(img)

        # mode == 0 --> do random contrast first
        # mode == 1 --> do random contrast last
        mode = random.randint(2)
        if mode == 1:
            img = self.contrast(img)

        hsv_mode = random.randint(4)
        if hsv_mode:
            # random saturation/hue distortion
            img = mmcv.bgr2hsv(img)
            if hsv_mode == 1 or hsv_mode == 3:
                img = self.saturation(img)
            if hsv_mode == 2 or hsv_mode == 3:
                img = self.hue(img)
            img = mmcv.hsv2bgr(img)

        # random contrast
        if mode == 0:
            img = self.contrast(img)

        # randomly swap channels
        self.swap_channels(img)

        results['img'] = img
        return results

    def __repr__(self):
        repr_str = self.__class__.__name__
        repr_str += (f'(brightness_delta={self.brightness_delta}, '
                     f'contrast_range=({self.contrast_lower}, '
                     f'{self.contrast_upper}), '
                     f'saturation_range=({self.saturation_lower}, '
                     f'{self.saturation_upper}), '
                     f'hue_delta={self.hue_delta})')
        return repr_str


@PIPELINES.register_module()
class MultiItemProcess:
    """Process each item and merge multi-item results to lists.

    Args:
        pipeline (dict): Dictionary to construct pipeline for a single item.
    """

    def __init__(self, pipeline):
        self.pipeline = Compose(pipeline)

    def __call__(self, results):
        results_ = {}
        for idx, result in results.items():
            single_result = self.pipeline(result)
            for k, v in single_result.items():
                if k in results_:
                    results_[k].append(v)
                else:
                    results_[k] = [v]

        return results_


@PIPELINES.register_module()
class DiscardDuplicatedItems:

    def __init__(self, keys_list):
        """Discard duplicated single-item results.

        Args:
            keys_list (list): List of keys that need to be deduplicate.
        """
        self.keys_list = keys_list

    def __call__(self, results):
        for k, v in results.items():
            if k in self.keys_list:
                assert isinstance(v, Sequence)
                results[k] = v[0]

        return results


@PIPELINES.register_module()
class MultitaskGatherTarget:
    """Gather the targets for multitask heads.

    Args:
        pipeline_list (list[list]): List of pipelines for all heads.
        pipeline_indices (list[int]): Pipeline index of each head.
    """

    def __init__(self,
                 pipeline_list,
                 pipeline_indices=None,
                 keys=('target', 'target_weight')):
        self.keys = keys
        self.pipelines = []
        for pipeline in pipeline_list:
            self.pipelines.append(Compose(pipeline))
        if pipeline_indices is None:
            self.pipeline_indices = list(range(len(pipeline_list)))
        else:
            self.pipeline_indices = pipeline_indices

    def __call__(self, results):
        # generate target and target weights using all pipelines
        pipeline_outputs = []
        for pipeline in self.pipelines:
            pipeline_output = pipeline(results)
            pipeline_outputs.append(pipeline_output.copy())

        for key in self.keys:
            result_key = []
            for ind in self.pipeline_indices:
                result_key.append(pipeline_outputs[ind].get(key, None))
            results[key] = result_key
        return results


@PIPELINES.register_module()
class RenameKeys:
    """Rename the keys.

    Args:
        key_pairs (Sequence[tuple]): Required keys to be renamed.
            If a tuple (key_src, key_tgt) is given as an element,
            the item retrieved by key_src will be renamed as key_tgt.
    """

    def __init__(self, key_pairs):
        self.key_pairs = key_pairs

    def __call__(self, results):
        """Rename keys."""
        for key_pair in self.key_pairs:
            assert len(key_pair) == 2
            key_src, key_tgt = key_pair
            results[key_tgt] = results.pop(key_src)
        return results<|MERGE_RESOLUTION|>--- conflicted
+++ resolved
@@ -180,13 +180,9 @@
         data[self.meta_name] = DC(meta, cpu_only=True)
 
         print(data)
-<<<<<<< HEAD
-        print(data['img'].shape)
-        save_image(data['img'], "../vis_train_imgs/"+meta['image_file'][-12:])
-=======
         print(data['target'].shape)
         save_image(data['img']*0.5+data['target']*0.5, "../vis_train_imgs/"+meta['image_file'][-12:])
->>>>>>> 77349025
+
 
         return data
 
