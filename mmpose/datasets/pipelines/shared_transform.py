# Copyright (c) OpenMMLab. All rights reserved.
import warnings
from collections.abc import Sequence

import mmcv
import numpy as np
import torch
from mmcv.parallel import DataContainer as DC
from mmcv.utils import build_from_cfg
from numpy import random
from torchvision.transforms import functional as F
from torchvision.utils import save_image

from ..builder import PIPELINES

try:
    import albumentations
except ImportError:
    albumentations = None


@PIPELINES.register_module()
class ToTensor:
    """Transform image to Tensor.

    Required key: 'img'. Modifies key: 'img'.

    Args:
        results (dict): contain all information about training.
    """

    def __init__(self, device='cpu'):
        self.device = device

    def _to_tensor(self, x):
        return torch.from_numpy(x.astype('float32')).permute(2, 0, 1).to(
            self.device).div_(255.0)

    def __call__(self, results):
        if isinstance(results['img'], (list, tuple)):
            results['img'] = [self._to_tensor(img) for img in results['img']]
        else:
            results['img'] = self._to_tensor(results['img'])

        return results


@PIPELINES.register_module()
class NormalizeTensor:
    """Normalize the Tensor image (CxHxW), with mean and std.

    Required key: 'img'. Modifies key: 'img'.

    Args:
        mean (list[float]): Mean values of 3 channels.
        std (list[float]): Std values of 3 channels.
    """

    def __init__(self, mean, std):
        self.mean = mean
        self.std = std

    def __call__(self, results):
        if isinstance(results['img'], (list, tuple)):
            results['img'] = [
                F.normalize(img, mean=self.mean, std=self.std, inplace=True)
                for img in results['img']
            ]
        else:
            results['img'] = F.normalize(
                results['img'], mean=self.mean, std=self.std, inplace=True)

        return results


@PIPELINES.register_module()
class Compose:
    """Compose a data pipeline with a sequence of transforms.

    Args:
        transforms (list[dict | callable]): Either config
          dicts of transforms or transform objects.
    """

    def __init__(self, transforms):
        assert isinstance(transforms, Sequence)
        self.transforms = []
        for transform in transforms:
            if isinstance(transform, dict):
                transform = build_from_cfg(transform, PIPELINES)
                self.transforms.append(transform)
            elif callable(transform):
                self.transforms.append(transform)
            else:
                raise TypeError('transform must be callable or a dict, but got'
                                f' {type(transform)}')

    def __call__(self, data):
        """Call function to apply transforms sequentially.

        Args:
            data (dict): A result dict contains the data to transform.

        Returns:
            dict: Transformed data.
        """
        for t in self.transforms:
            data = t(data)
            if data is None:
                return None
        return data

    def __repr__(self):
        """Compute the string representation."""
        format_string = self.__class__.__name__ + '('
        for t in self.transforms:
            format_string += f'\n    {t}'
        format_string += '\n)'
        return format_string


@PIPELINES.register_module()
class Collect:
    """Collect data from the loader relevant to the specific task.

    This keeps the items in `keys` as it is, and collect items in `meta_keys`
    into a meta item called `meta_name`.This is usually the last stage of the
    data loader pipeline.
    For example, when keys='imgs', meta_keys=('filename', 'label',
    'original_shape'), meta_name='img_metas', the results will be a dict with
    keys 'imgs' and 'img_metas', where 'img_metas' is a DataContainer of
    another dict with keys 'filename', 'label', 'original_shape'.

    Args:
        keys (Sequence[str|tuple]): Required keys to be collected. If a tuple
          (key, key_new) is given as an element, the item retrieved by key will
          be renamed as key_new in collected data.
        meta_name (str): The name of the key that contains meta information.
          This key is always populated. Default: "img_metas".
        meta_keys (Sequence[str|tuple]): Keys that are collected under
          meta_name. The contents of the `meta_name` dictionary depends
          on `meta_keys`.
    """

    def __init__(self, keys, meta_keys, meta_name='img_metas'):
        self.keys = keys
        self.meta_keys = meta_keys
        self.meta_name = meta_name
        self.upscale = torch.nn.Upsample(scale_factor=4, mode='bilinear') 

    def __call__(self, results):
        """Performs the Collect formatting.

        Args:
            results (dict): The resulting dict to be modified and passed
              to the next transform in pipeline.
        """
        if 'ann_info' in results:
            results.update(results['ann_info'])

        data = {}
        for key in self.keys:
            if isinstance(key, tuple):
                assert len(key) == 2
                key_src, key_tgt = key[:2]
            else:
                key_src = key_tgt = key
            data[key_tgt] = results[key_src]

        meta = {}
        if len(self.meta_keys) != 0:
            for key in self.meta_keys:
                if isinstance(key, tuple):
                    assert len(key) == 2
                    key_src, key_tgt = key[:2]
                else:
                    key_src = key_tgt = key
                meta[key_tgt] = results[key_src]
        if 'bbox_id' in results:
            meta['bbox_id'] = results['bbox_id']
        data[self.meta_name] = DC(meta, cpu_only=True)

        print(data)
        print(data['target'].shape)
        upsample_weight = self.upscale(torch.unsqueeze(torch.from_numpy(data['target']*0.5),0))
        print(type(upsample_weight))
<<<<<<< HEAD

        save_image(data['img']*0.5+upsample_weight, "../vis_train_imgs/"+meta['image_file'][-12:])
=======
        save_image(data['img']*0.5+upsample_weight[0], "../vis_train_imgs/"+meta['image_file'][-12:])
>>>>>>> 39102f28


        return data

    def __repr__(self):
        """Compute the string representation."""
        return (f'{self.__class__.__name__}('
                f'keys={self.keys}, meta_keys={self.meta_keys})')


@PIPELINES.register_module()
class Albumentation:
    """Albumentation augmentation (pixel-level transforms only). Adds custom
    pixel-level transformations from Albumentations library. Please visit
    `https://albumentations.readthedocs.io` to get more information.

    Note: we only support pixel-level transforms.
    Please visit `https://github.com/albumentations-team/`
    `albumentations#pixel-level-transforms`
    to get more information about pixel-level transforms.

    An example of ``transforms`` is as followed:

    .. code-block:: python

        [
            dict(
                type='RandomBrightnessContrast',
                brightness_limit=[0.1, 0.3],
                contrast_limit=[0.1, 0.3],
                p=0.2),
            dict(type='ChannelShuffle', p=0.1),
            dict(
                type='OneOf',
                transforms=[
                    dict(type='Blur', blur_limit=3, p=1.0),
                    dict(type='MedianBlur', blur_limit=3, p=1.0)
                ],
                p=0.1),
        ]

    Args:
        transforms (list[dict]): A list of Albumentation transformations
        keymap (dict): Contains {'input key':'albumentation-style key'},
            e.g., {'img': 'image'}.
    """

    def __init__(self, transforms, keymap=None):
        if albumentations is None:
            raise RuntimeError('albumentations is not installed')

        self.transforms = transforms
        self.filter_lost_elements = False

        self.aug = albumentations.Compose(
            [self.albu_builder(t) for t in self.transforms])

        if not keymap:
            self.keymap_to_albu = {
                'img': 'image',
            }
        else:
            self.keymap_to_albu = keymap
        self.keymap_back = {v: k for k, v in self.keymap_to_albu.items()}

    def albu_builder(self, cfg):
        """Import a module from albumentations.

        It resembles some of :func:`build_from_cfg` logic.

        Args:
            cfg (dict): Config dict. It should at least contain the key "type".

        Returns:
            obj: The constructed object.
        """

        assert isinstance(cfg, dict) and 'type' in cfg
        args = cfg.copy()

        obj_type = args.pop('type')
        if mmcv.is_str(obj_type):
            if albumentations is None:
                raise RuntimeError('albumentations is not installed')
            if not hasattr(albumentations.augmentations.transforms, obj_type):
                warnings.warn('{obj_type} is not pixel-level transformations. '
                              'Please use with caution.')
            obj_cls = getattr(albumentations, obj_type)
        else:
            raise TypeError(f'type must be a str, but got {type(obj_type)}')

        if 'transforms' in args:
            args['transforms'] = [
                self.albu_builder(transform)
                for transform in args['transforms']
            ]

        return obj_cls(**args)

    @staticmethod
    def mapper(d, keymap):
        """Dictionary mapper.

        Renames keys according to keymap provided.

        Args:
            d (dict): old dict
            keymap (dict): {'old_key':'new_key'}

        Returns:
            dict: new dict.
        """

        updated_dict = {keymap.get(k, k): v for k, v in d.items()}
        return updated_dict

    def __call__(self, results):
        # dict to albumentations format
        results = self.mapper(results, self.keymap_to_albu)

        results = self.aug(**results)
        # back to the original format
        results = self.mapper(results, self.keymap_back)

        return results

    def __repr__(self):
        repr_str = self.__class__.__name__ + f'(transforms={self.transforms})'
        return repr_str


@PIPELINES.register_module()
class PhotometricDistortion:
    """Apply photometric distortion to image sequentially, every transformation
    is applied with a probability of 0.5. The position of random contrast is in
    second or second to last.

    1. random brightness
    2. random contrast (mode 0)
    3. convert color from BGR to HSV
    4. random saturation
    5. random hue
    6. convert color from HSV to BGR
    7. random contrast (mode 1)
    8. randomly swap channels

    Args:
        brightness_delta (int): delta of brightness.
        contrast_range (tuple): range of contrast.
        saturation_range (tuple): range of saturation.
        hue_delta (int): delta of hue.
    """

    def __init__(self,
                 brightness_delta=32,
                 contrast_range=(0.5, 1.5),
                 saturation_range=(0.5, 1.5),
                 hue_delta=18):
        self.brightness_delta = brightness_delta
        self.contrast_lower, self.contrast_upper = contrast_range
        self.saturation_lower, self.saturation_upper = saturation_range
        self.hue_delta = hue_delta

    def convert(self, img, alpha=1, beta=0):
        """Multiple with alpha and add beta with clip."""
        img = img.astype(np.float32) * alpha + beta
        img = np.clip(img, 0, 255)
        return img.astype(np.uint8)

    def brightness(self, img):
        """Brightness distortion."""
        if random.randint(2):
            return self.convert(
                img,
                beta=random.uniform(-self.brightness_delta,
                                    self.brightness_delta))
        return img

    def contrast(self, img):
        """Contrast distortion."""
        if random.randint(2):
            return self.convert(
                img,
                alpha=random.uniform(self.contrast_lower, self.contrast_upper))
        return img

    def saturation(self, img):
        # Apply saturation distortion to hsv-formatted img
        img[:, :, 1] = self.convert(
            img[:, :, 1],
            alpha=random.uniform(self.saturation_lower, self.saturation_upper))
        return img

    def hue(self, img):
        # Apply hue distortion to hsv-formatted img
        img[:, :, 0] = (img[:, :, 0].astype(int) +
                        random.randint(-self.hue_delta, self.hue_delta)) % 180
        return img

    def swap_channels(self, img):
        # Apply channel swap
        if random.randint(2):
            img = img[..., random.permutation(3)]
        return img

    def __call__(self, results):
        """Call function to perform photometric distortion on images.

        Args:
            results (dict): Result dict from loading pipeline.

        Returns:
            dict: Result dict with images distorted.
        """

        img = results['img']
        # random brightness
        img = self.brightness(img)

        # mode == 0 --> do random contrast first
        # mode == 1 --> do random contrast last
        mode = random.randint(2)
        if mode == 1:
            img = self.contrast(img)

        hsv_mode = random.randint(4)
        if hsv_mode:
            # random saturation/hue distortion
            img = mmcv.bgr2hsv(img)
            if hsv_mode == 1 or hsv_mode == 3:
                img = self.saturation(img)
            if hsv_mode == 2 or hsv_mode == 3:
                img = self.hue(img)
            img = mmcv.hsv2bgr(img)

        # random contrast
        if mode == 0:
            img = self.contrast(img)

        # randomly swap channels
        self.swap_channels(img)

        results['img'] = img
        return results

    def __repr__(self):
        repr_str = self.__class__.__name__
        repr_str += (f'(brightness_delta={self.brightness_delta}, '
                     f'contrast_range=({self.contrast_lower}, '
                     f'{self.contrast_upper}), '
                     f'saturation_range=({self.saturation_lower}, '
                     f'{self.saturation_upper}), '
                     f'hue_delta={self.hue_delta})')
        return repr_str


@PIPELINES.register_module()
class MultiItemProcess:
    """Process each item and merge multi-item results to lists.

    Args:
        pipeline (dict): Dictionary to construct pipeline for a single item.
    """

    def __init__(self, pipeline):
        self.pipeline = Compose(pipeline)

    def __call__(self, results):
        results_ = {}
        for idx, result in results.items():
            single_result = self.pipeline(result)
            for k, v in single_result.items():
                if k in results_:
                    results_[k].append(v)
                else:
                    results_[k] = [v]

        return results_


@PIPELINES.register_module()
class DiscardDuplicatedItems:

    def __init__(self, keys_list):
        """Discard duplicated single-item results.

        Args:
            keys_list (list): List of keys that need to be deduplicate.
        """
        self.keys_list = keys_list

    def __call__(self, results):
        for k, v in results.items():
            if k in self.keys_list:
                assert isinstance(v, Sequence)
                results[k] = v[0]

        return results


@PIPELINES.register_module()
class MultitaskGatherTarget:
    """Gather the targets for multitask heads.

    Args:
        pipeline_list (list[list]): List of pipelines for all heads.
        pipeline_indices (list[int]): Pipeline index of each head.
    """

    def __init__(self,
                 pipeline_list,
                 pipeline_indices=None,
                 keys=('target', 'target_weight')):
        self.keys = keys
        self.pipelines = []
        for pipeline in pipeline_list:
            self.pipelines.append(Compose(pipeline))
        if pipeline_indices is None:
            self.pipeline_indices = list(range(len(pipeline_list)))
        else:
            self.pipeline_indices = pipeline_indices

    def __call__(self, results):
        # generate target and target weights using all pipelines
        pipeline_outputs = []
        for pipeline in self.pipelines:
            pipeline_output = pipeline(results)
            pipeline_outputs.append(pipeline_output.copy())

        for key in self.keys:
            result_key = []
            for ind in self.pipeline_indices:
                result_key.append(pipeline_outputs[ind].get(key, None))
            results[key] = result_key
        return results


@PIPELINES.register_module()
class RenameKeys:
    """Rename the keys.

    Args:
        key_pairs (Sequence[tuple]): Required keys to be renamed.
            If a tuple (key_src, key_tgt) is given as an element,
            the item retrieved by key_src will be renamed as key_tgt.
    """

    def __init__(self, key_pairs):
        self.key_pairs = key_pairs

    def __call__(self, results):
        """Rename keys."""
        for key_pair in self.key_pairs:
            assert len(key_pair) == 2
            key_src, key_tgt = key_pair
            results[key_tgt] = results.pop(key_src)
        return results<|MERGE_RESOLUTION|>--- conflicted
+++ resolved
@@ -184,12 +184,8 @@
         print(data['target'].shape)
         upsample_weight = self.upscale(torch.unsqueeze(torch.from_numpy(data['target']*0.5),0))
         print(type(upsample_weight))
-<<<<<<< HEAD
-
-        save_image(data['img']*0.5+upsample_weight, "../vis_train_imgs/"+meta['image_file'][-12:])
-=======
+
         save_image(data['img']*0.5+upsample_weight[0], "../vis_train_imgs/"+meta['image_file'][-12:])
->>>>>>> 39102f28
 
 
         return data
