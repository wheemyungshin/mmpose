--- conflicted
+++ resolved
@@ -184,17 +184,12 @@
         print(data['target'].shape)
         upsample_weight = self.upscale(torch.unsqueeze(torch.from_numpy(data['target']*0.5),0))
         print(type(upsample_weight))
-<<<<<<< HEAD
-
-        save_image(data['img']*0.5+upsample_weight[0], "../vis_train_imgs/"+meta['image_file'][-12:])
-=======
+
         vis_img = data['img']*0.5
         for i in range(17):
             vis_img[0] = vis_img[0] + upsample_weight[0][i]
             vis_img[2] = vis_img[2] + 128 - upsample_weight[0][i]
         save_image(vis_img, "../vis_train_imgs/"+meta['image_file'][-12:])
->>>>>>> a7ec9b2a
-
 
         return data
 
